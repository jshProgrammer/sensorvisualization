--- conflicted
+++ resolved
@@ -212,78 +212,37 @@
   }
 
   Color _getSensorColor(String attribute) {
-  final colorMap = {
-    SensorOrientation.x.displayName: ColorSettings.sensorXAxisColor,
-    SensorOrientation.y.displayName: ColorSettings.sensorYAxisColor,
-    SensorOrientation.z.displayName: ColorSettings.sensorZAxisColor,
-  };
-
-  return colorMap[attribute] ?? Colors.grey;
-}
-
+    final colorMap = {
+      SensorOrientation.x.displayName: ColorSettings.sensorXAxisColor,
+      SensorOrientation.y.displayName: ColorSettings.sensorYAxisColor,
+      SensorOrientation.z.displayName: ColorSettings.sensorZAxisColor,
+    };
+
+    return colorMap[attribute] ?? Colors.grey;
+  }
 
   LineChartBarData _getCorrespondingLineChartBarData(
-<<<<<<< HEAD
-  MultiSelectDialogItem sensor,
-  int sensorIndex,
-) {
-  
-  List<List<int>?> dashPatterns = [
-  null,                  // solid
-  [10, 5],               // dashed
-  [2, 4],                // dotted
-  [15, 5, 5, 5],         // dash-dot
-  [8, 3, 2, 3],          // short-dash-dot
-  [20, 5, 5, 5, 5, 5]    // complex pattern
-];
-
-  final spots = chartConfig.dataPoints[sensor.sensorName + sensor.attribute!] ?? [];
-  final dashPattern = dashPatterns[sensorIndex % dashPatterns.length];
-
-  return LineChartBarData(
-    spots: spots,
-    isCurved: true,
-    color: _getSensorColor(sensor.attribute!),
-    barWidth: 4,
-    isStrokeCapRound: true,
-    dashArray: dashPattern,
-    belowBarData: BarAreaData(
-      show: true,
-      color: chartConfig.color.withAlpha(75),
-    ),
-    dotData: FlDotData(
-      show: true,
-      getDotPainter: (spot, percent, barData, index) {
-        final hasNote = chartConfig.notes.containsKey(index);
-        return FlDotCirclePainter(
-          radius: hasNote ? 8 : 6,
-          color: hasNote
-              ? ColorSettings.pointWithNoteColor
-              : (spot.y >= 2.5
-                  ? ColorSettings.pointCriticalColor
-                  : ColorSettings.pointWithNoteColor),
-          strokeWidth: 2,
-          strokeColor: ColorSettings.pointStrokeColor,
-        );
-      },
-    ),
-  );
-}
-=======
     MultiSelectDialogItem sensor,
+    int sensorIndex,
   ) {
+    List<List<int>?> dashPatterns = [
+      null, // solid
+      [10, 5], // dashed
+      [2, 4], // dotted
+      [15, 5, 5, 5], // dash-dot
+      [8, 3, 2, 3], // short-dash-dot
+      [20, 5, 5, 5, 5, 5], // complex pattern
+    ];
+
+    final dashPattern = dashPatterns[sensorIndex % dashPatterns.length];
+
     return LineChartBarData(
       spots: getFilteredDataPoints(sensor.sensorName + sensor.attribute!),
-      //chartConfig.dataPoints[sensor.sensorName + sensor.attribute!] ?? [],
       isCurved: true,
-      color:
-          sensor.attribute! == SensorOrientation.x.displayName
-              ? ColorSettings.sensorXAxisColor
-              : sensor.attribute! == SensorOrientation.y.displayName
-              ? ColorSettings.sensorYAxisColor
-              : ColorSettings.sensorZAxisColor,
+      color: _getSensorColor(sensor.attribute!),
       barWidth: 4,
       isStrokeCapRound: true,
+      dashArray: dashPattern,
       belowBarData: BarAreaData(
         show: true,
         color: chartConfig.color.withAlpha(75),
@@ -307,5 +266,4 @@
       ),
     );
   }
->>>>>>> 48e61a75
 }