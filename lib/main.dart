import 'dart:io';

import 'package:flutter/material.dart';
import 'package:firebase_core/firebase_core.dart';
import 'package:provider/provider.dart';
import 'package:sensorvisualization/data/services/providers/ConnectionProvider.dart';
import 'package:sensorvisualization/data/services/providers/SettingsProvider.dart';
import 'package:sensorvisualization/database/AppDatabase.dart';
import 'package:sensorvisualization/database/DatabaseOperations.dart';
import 'package:sensorvisualization/fireDB/FirebaseOperations.dart';
import 'package:sensorvisualization/presentation/screens/TabsHomeScreen.dart';
import 'package:sensorvisualization/presentation/screens/SensorMeasurement/SensorMessScreen.dart';
import 'presentation/screens/ChartsHomeScreen.dart';
import 'package:sensorvisualization/database/DatabaseOperations.dart';
import 'package:sensorvisualization/fireDB/firebase_options.dart';
import 'package:flutter/material.dart';
import 'package:provider/provider.dart';
import 'package:flutter_local_notifications/flutter_local_notifications.dart';
import 'package:shared_preferences/shared_preferences.dart';

void main() async {
  WidgetsFlutterBinding.ensureInitialized();
  await Firebase.initializeApp(options: DefaultFirebaseOptions.currentPlatform);
<<<<<<< HEAD
  if (!Platform.isWindows) {
    _initializeNotifications();
  }
=======

  _initializeNotifications();

>>>>>>> d3d1a5e3
  final appDatabase = AppDatabase.instance;
  final dbOps = Databaseoperations(appDatabase);

  final firebaseSync = Firebasesync();
  await firebaseSync.initializeApp(appDatabase);

  runApp(
    MultiProvider(
      providers: [
        Provider<Databaseoperations>.value(value: dbOps),
        Provider<Firebasesync>.value(value: firebaseSync),
        ChangeNotifierProvider(create: (_) => ConnectionProvider(dbOps)),
        ChangeNotifierProvider(create: (_) => SettingsProvider()),
      ],
      child: MyApp(),
    ),
  );
}

// Notification-Plugin initialisieren
final FlutterLocalNotificationsPlugin flutterLocalNotificationsPlugin =
    FlutterLocalNotificationsPlugin();

Future<void> _initializeNotifications() async {
  const AndroidInitializationSettings initializationSettingsAndroid =
      AndroidInitializationSettings('app_icon');

  const DarwinInitializationSettings initializationSettingsIOS =
      DarwinInitializationSettings(
        requestSoundPermission: true,
        requestBadgePermission: true,
        requestAlertPermission: true,
      );

  const InitializationSettings initializationSettings = InitializationSettings(
    android: initializationSettingsAndroid,
    iOS: initializationSettingsIOS,
  );

  await flutterLocalNotificationsPlugin.initialize(initializationSettings);
}

class MyApp extends StatefulWidget {
  @override
  _MyAppState createState() => _MyAppState();
}

class _MyAppState extends State<MyApp> with WidgetsBindingObserver {
  final appDatabase = AppDatabase.instance;
  late Databaseoperations _databaseOperations;
  bool _isExporting = false;
  String? noteCSVPath;
  String? sensorCSVPath;
  String? identificationCSVPath;

  final firebaseSync = Firebasesync();

  @override
  void initState() {
    super.initState();
    WidgetsBinding.instance.addObserver(this);
    WidgetsBinding.instance.addPostFrameCallback((_) {
      _databaseOperations = Provider.of<Databaseoperations>(
        context,
        listen: false,
      );
      _checkAndShowPreviousExportDialog();
    });

    _checkAndShowPreviousExportDialog();
  }

  @override
  void dispose() {
    WidgetsBinding.instance.removeObserver(this);
    super.dispose();
  }

  //Tabellen löschen und beenden der Synchronistation zur Cloud DB
  @override
  void didChangeAppLifecycleState(AppLifecycleState state) async {
    if (state == AppLifecycleState.detached ||
        state == AppLifecycleState.paused ||
        state == AppLifecycleState.inactive) {
      firebaseSync.stopSyncTimer();
      _exportAndDeleteDatabase();
    }
  }

  Future<void> _exportAndDeleteDatabase() async {
    if (_isExporting) return;
    _isExporting = true;

    try {
      noteCSVPath = await _databaseOperations.exportNoteDataCSV(context);
      sensorCSVPath = await _databaseOperations.exportSensorDataCSV(context);
      identificationCSVPath = await _databaseOperations
          .exportIdentificationDataCSV(context);

      await _databaseOperations.deleteIdentificationData();
      await _databaseOperations.deleteSensorData();
      await _databaseOperations.deleteNoteData();

      // Speicherpfade für spätere Anzeige merken oder Benachrichtigung erzeugen
      _showExportNotification();
    } catch (e) {
      print('Fehler beim Export oder Löschen der Datenbank: $e');
    } finally {
      _isExporting = false;
    }
  }

  void _showExportNotification() async {
    // Lokale Benachrichtigung
    try {
      // Android-spezifische Konfiguration
      const androidDetails = AndroidNotificationDetails(
        'database_export_channel',
        'Datenbank Export',
        channelDescription: 'Benachrichtigungen über Datenbank-Exporte',
        importance: Importance.high,
        priority: Priority.high,
        icon: 'app_icon', // Stelle sicher, dass dieses Icon existiert
      );

      // iOS-spezifische Konfiguration
      const iosDetails = DarwinNotificationDetails(
        presentAlert: true,
        presentBadge: true,
        presentSound: true,
      );

      // Plattformspezifische Details zusammenfassen
      const notificationDetails = NotificationDetails(
        android: androidDetails,
        iOS: iosDetails,
      );

      // Benachrichtigung anzeigen
      await flutterLocalNotificationsPlugin.show(
        0, // Benachrichtigungs-ID
        'Datenbank Export erfolgreich',
        'Daten wurden exportiert und die Datenbank wurde bereinigt.',
        notificationDetails,
        payload: 'export_completed',
      );
    } catch (e) {
      print('Fehler beim Anzeigen der Benachrichtigung: $e');
    }

    // Speichern für nächsten Start
    try {
      final prefs = await SharedPreferences.getInstance();
      prefs.setString('last_export_note_path', noteCSVPath ?? '');
      prefs.setString('last_export_sensor_path', sensorCSVPath ?? '');
      prefs.setString(
        'last_export_identification_path',
        identificationCSVPath ?? '',
      );
      prefs.setBool('show_export_dialog_next_start', true);
      prefs.setString('export_timestamp', DateTime.now().toString());
    } catch (e) {
      print('Fehler beim Speichern der Export-Informationen: $e');
    }
  }

  void _checkAndShowPreviousExportDialog() async {
    try {
      final prefs = await SharedPreferences.getInstance();
      if (prefs.getBool('show_export_dialog_next_start') == true) {
        // Flag zurücksetzen, damit der Dialog nicht bei jedem Start erscheint
        prefs.setBool('show_export_dialog_next_start', false);

        // Exportierte Dateipfade auslesen
        String notePath = prefs.getString('last_export_note_path') ?? '';
        String sensorPath = prefs.getString('last_export_sensor_path') ?? '';
        String idPath =
            prefs.getString('last_export_identification_path') ?? '';
        String timestamp = prefs.getString('export_timestamp') ?? 'Unbekannt';

        // Kurzen Delay einfügen, damit die UI vollständig geladen ist
        await Future.delayed(const Duration(milliseconds: 500));

        // Dialog anzeigen, wenn der Kontext verfügbar ist
        if (context.mounted) {
          showDialog(
            context: context,
            builder: (BuildContext context) {
              return AlertDialog(
                title: const Text('Datenbank-Export Information'),
                content: SingleChildScrollView(
                  child: Column(
                    mainAxisSize: MainAxisSize.min,
                    crossAxisAlignment: CrossAxisAlignment.start,
                    children: [
                      Text(
                        'Bei der letzten Nutzung wurden folgende Dateien exportiert:',
                        style: TextStyle(fontWeight: FontWeight.bold),
                      ),
                      const SizedBox(height: 8),
                      Text('Zeitpunkt: $timestamp'),
                      const SizedBox(height: 16),
                      Text('Notizen: $notePath'),
                      const SizedBox(height: 4),
                      Text('Sensor-Daten: $sensorPath'),
                      const SizedBox(height: 4),
                      Text('Identifikations-Daten: $idPath'),
                      const SizedBox(height: 16),
                      Text(
                        'Die Datenbank wurde nach dem Export geleert.',
                        style: TextStyle(fontStyle: FontStyle.italic),
                      ),
                    ],
                  ),
                ),
                actions: [
                  TextButton(
                    onPressed: () => Navigator.of(context).pop(),
                    child: const Text('OK'),
                  ),
                ],
              );
            },
          );
        }
      }
    } catch (e) {
      print('Fehler beim Überprüfen oder Anzeigen des Export-Dialogs: $e');
    }
  }

  @override
  Widget build(BuildContext context) {
    return MaterialApp(
      debugShowCheckedModeBanner: false,
      title: 'Sensor Visualization (THW)',
      theme: ThemeData(
        colorScheme: ColorScheme.fromSeed(seedColor: Colors.deepPurple),
        useMaterial3: true,
      ),
      home: TabsHomeScreen(),
    );
  }
}<|MERGE_RESOLUTION|>--- conflicted
+++ resolved
@@ -21,15 +21,12 @@
 void main() async {
   WidgetsFlutterBinding.ensureInitialized();
   await Firebase.initializeApp(options: DefaultFirebaseOptions.currentPlatform);
-<<<<<<< HEAD
   if (!Platform.isWindows) {
     _initializeNotifications();
   }
-=======
 
   _initializeNotifications();
 
->>>>>>> d3d1a5e3
   final appDatabase = AppDatabase.instance;
   final dbOps = Databaseoperations(appDatabase);
 
