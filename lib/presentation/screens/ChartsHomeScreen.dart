--- conflicted
+++ resolved
@@ -39,27 +39,6 @@
     });
   }
 
-<<<<<<< HEAD
-  void _addMultipleCharts() {
-    setState(() {
-      chartPages.clear();
-      for (int i = 0; i < 3; i++) {
-        final newChartWidget = ChartPage(
-          chartConfig: ChartConfig(
-            id: 'chart_$i',
-            title: 'Diagramm ${i + 1}',
-            dataPoints: {},
-            color: Colors.primaries[i % Colors.primaries.length],
-          ),
-        );
-        chartPages.add(newChartWidget);
-      }
-      selectedChartIndex = chartPages.length - 1;
-    });
-  }
-
-=======
->>>>>>> 6ebe2ddd
   void _deleteChart(int index) {
     if (charts.length <= 1) {
       ScaffoldMessenger.of(context).showSnackBar(
@@ -157,11 +136,7 @@
                 charts.isEmpty
                     ? const Center(child: Text('Keine Diagramme vorhanden'))
                     : useMultipleCharts
-<<<<<<< HEAD
-                    ? MultipleChartsPage(chartPages: chartPages)
-=======
                     ? MultipleChartsPage(chartPages: charts)
->>>>>>> 6ebe2ddd
                     : ChartPage(chartConfig: charts[selectedChartIndex]),
           ),
           IconButton(
