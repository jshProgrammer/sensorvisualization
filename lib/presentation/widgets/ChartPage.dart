import 'dart:async';
import 'dart:io';

import 'package:fl_chart/fl_chart.dart';
import 'package:flutter/material.dart';
import 'package:provider/provider.dart';
import 'package:sensorvisualization/data/models/MultiselectDialogItem.dart';
import 'package:sensorvisualization/data/services/ChartExporter.dart';
import 'package:sensorvisualization/data/services/ConnectionProvider.dart';

import 'package:sensorvisualization/data/services/ConnectionToSender.dart';
import 'package:sensorvisualization/data/services/SampleData.dart';
import 'package:sensorvisualization/data/services/SensorData.dart';
import 'package:sensorvisualization/presentation/widgets/MultiSelectDialogWidget.dart';
import 'package:sensorvisualization/presentation/widgets/WarningLevelsSelection.dart';
import 'package:url_launcher/url_launcher.dart';
import '../../data/models/ChartConfig.dart';
import '../../data/models/ColorSettings.dart';
import 'package:sensorvisualization/data/services/ChartExporter.dart';
import 'package:sensorvisualization/data/services/SensorDataSimulator.dart';

class ChartPage extends StatefulWidget {
  final ChartConfig chartConfig;

  const ChartPage({super.key, required this.chartConfig});

  @override
  State<ChartPage> createState() => _ChartPageState();
}

class _ChartPageState extends State<ChartPage> {
  double baselineX = 0.0;
  double baselineY = 0.0;
  bool autoFollowLatestData = true;

  final TextEditingController _noteController = TextEditingController();

  late TransformationController _transformationController;

  int? selectedPointIndex;

  Map<String, Set<MultiSelectDialogItem>> selectedValues = {};

  final GlobalKey _chartKey = GlobalKey();

  late StreamSubscription _dataSubscription;

  late DateTime _startTime;

  late SensorDataSimulator simulator;
  bool isSimulationRunning = false;

<<<<<<< HEAD
  Map<String, List<WarningRange>> warningRanges = {
    'green': [],
    'yellow': [],
    'red': [],
  };

  //Only for Simulation
=======
>>>>>>> 7f738a2f
  @override
  void initState() {
    super.initState();

    _startTime = DateTime.now();

    _dataSubscription = Provider.of<ConnectionProvider>(
      context,
      listen: false,
    ).dataStream.listen(_handleSensorData);

    Provider.of<ConnectionProvider>(
      context,
      listen: false,
    ).measurementStopped.listen((_) {
      if (mounted) {
        ScaffoldMessenger.of(context).showSnackBar(
          const SnackBar(
            content: Text("Messung wurde gestoppt"),
            duration: Duration(seconds: 4),
            behavior: SnackBarBehavior.floating,
          ),
        );
      }
    });
    _transformationController = TransformationController();

    simulator = SensorDataSimulator(
      onDataGenerated: (data) {
        if (mounted) {
          setState(() {
            final double timestamp =
                data["timestamp"] != null
                    ? DateTime.parse(
                      data["timestamp"].toString(),
                    ).difference(_startTime).inSeconds.toDouble()
                    : 0.0;
            final double x =
                (data['x'] != null && data['x'] is num)
                    ? data['x'].toDouble()
                    : 0.0;
            final double y =
                (data['y'] != null && data['y'] is num)
                    ? data['y'].toDouble()
                    : 0.0;
            final double z =
                (data['z'] != null && data['z'] is num)
                    ? data['z'].toDouble()
                    : 0.0;

            print("timestamp: ${timestamp}");

            widget.chartConfig.addDataPoint(
              data["sensor"].toString() + "x",
              FlSpot(timestamp, x),
            );
            widget.chartConfig.addDataPoint(
              data["sensor"].toString() + "y",
              FlSpot(timestamp, y),
            );
            widget.chartConfig.addDataPoint(
              data["sensor"].toString() + "z",
              FlSpot(timestamp, z),
            );

            if (autoFollowLatestData) {
              baselineX = timestamp;
            }
          });
        }
      },
    );
    simulator.init();
  }

  //Working on real sceanario
  @override
  void dispose() {
    _transformationController.dispose();
    _noteController.dispose();
    _dataSubscription.cancel();
    simulator.stopSimulation();
    super.dispose();
  }

  void _handleSensorData(Map<String, dynamic> data) {
    if (mounted) {
      setState(() {
        final double timestamp =
            data["timestamp"] != null
                ? DateTime.parse(
                  data["timestamp"].toString(),
                ).difference(_startTime).inSeconds.toDouble()
                : 0.0;
        final double x =
            (data['x'] != null && data['x'] is num)
                ? data['x'].toDouble()
                : 0.0;
        final double y =
            (data['y'] != null && data['y'] is num)
                ? data['y'].toDouble()
                : 0.0;
        final double z =
            (data['z'] != null && data['z'] is num)
                ? data['z'].toDouble()
                : 0.0;

        widget.chartConfig.addDataPoint(
          data["sensor"].toString() + "x",
          FlSpot(timestamp, x),
        );
        widget.chartConfig.addDataPoint(
          data["sensor"].toString() + "y",
          FlSpot(timestamp, y),
        );
        widget.chartConfig.addDataPoint(
          data["sensor"].toString() + "z",
          FlSpot(timestamp, z),
        );
      });
    }
  }

  void _showAllNotes() {
    showDialog(
      context: context,
      builder: (BuildContext context) {
        return AlertDialog(
          title: const Text('Alle Notizen'),
          content:
              widget.chartConfig.notes.isEmpty
                  ? const Text('Keine Notizen vorhanden')
                  : SingleChildScrollView(
                    child: ListBody(
                      children:
                          widget.chartConfig.notes.entries.map((entry) {
                            final spot = widget.chartConfig.dataPoints.values
                                .expand((innerList) => innerList)
                                .firstWhere((e) => e.x.toInt() == entry.key);
                            return ListTile(
                              title: Text(
                                'Punkt ${entry.key} (Wert: ${spot.y.toStringAsFixed(1)})',
                              ),
                              subtitle: Text(entry.value),
                              trailing: IconButton(
                                icon: const Icon(Icons.delete),
                                onPressed: () {
                                  setState(() {
                                    widget.chartConfig.notes.remove(entry.key);
                                    Navigator.of(context).pop();
                                    _showAllNotes();
                                  });
                                },
                              ),
                            );
                          }).toList(),
                    ),
                  ),
          actions: [
            TextButton(
              onPressed: () => Navigator.of(context).pop(),
              child: const Text('Schließen'),
            ),
          ],
        );
      },
    );
  }

  void _resetZoom() {
    setState(() {
      _transformationController.value = Matrix4.identity();
    });
  }

  void _showMultiSelect(BuildContext context) async {
    final result = await showDialog<Map<String, Set<MultiSelectDialogItem>>>(
      context: context,
      builder: (BuildContext context) {
        return Multiselectdialogwidget(initialSelectedValues: selectedValues);
      },
    );

    if (result != null) {
      setState(() {
        selectedValues = result;
      });
    }

    print(selectedValues);
  }

  void _showWarnLevelSelection(BuildContext context) async {
    final result = await showDialog<Map<String, List<WarningRange>>>(
      context: context,
      builder: (BuildContext context) {
        return Warninglevelsselection();
      },
    );

    if (result != null) {
      setState(() {
        warningRanges = result;
      });
    }
  }

  List<Widget> buildAppBarActions() {
    return [
      ElevatedButton(
        child: Text("Warnschwellen"),
        onPressed: () {
          _showWarnLevelSelection(context);
        },
      ),
      SizedBox(width: 8),
      ElevatedButton(
        child: Text("Sensorwahl"),
        onPressed: () {
          _showMultiSelect(context);
        },
      ),

      IconButton(
        icon: const Icon(Icons.zoom_in),
        onPressed: () {
          setState(() {
            final scale = 1.2;
            final x = 0.0;
            final y = 0.0;
            final zoom =
                Matrix4.identity()
                  ..translate(x, y)
                  ..scale(scale)
                  ..translate(-x, -y);
            final currentZoom = _transformationController.value.clone();
            currentZoom.multiply(zoom);
            _transformationController.value = currentZoom;
          });
        },
        tooltip: 'Vergrößern',
      ),
      IconButton(
        icon: const Icon(Icons.zoom_out),
        onPressed: () {
          setState(() {
            final scale = 0.8;
            final x = 0.0;
            final y = 0.0;
            final zoom =
                Matrix4.identity()
                  ..translate(x, y)
                  ..scale(scale)
                  ..translate(-x, -y);

            var currentZoom = _transformationController.value.clone();
            if (currentZoom.getMaxScaleOnAxis() > 1.0) {
              currentZoom.multiply(zoom);
              if (currentZoom.getMaxScaleOnAxis() < 1.0) {
                currentZoom = Matrix4.identity();
              }
              _transformationController.value = currentZoom;
            } else {
              ScaffoldMessenger.of(context).showSnackBar(
                const SnackBar(
                  content: Text('Weiteres Herauszoomen nicht erlaubt'),
                  duration: Duration(seconds: 2),
                ),
              );
            }
          });
        },
        tooltip: 'Verkleinern',
      ),
      IconButton(
        icon: const Icon(Icons.refresh),
        onPressed: _resetZoom,
        tooltip: 'Zoom zurücksetzen',
      ),
      IconButton(
        icon: const Icon(Icons.list),
        onPressed: _showAllNotes,
        tooltip: 'Alle Notizen anzeigen',
      ),
      IconButton(
        icon: const Icon(Icons.picture_as_pdf),
        onPressed: () async {
          final exporter = ChartExporter(_chartKey);
          final path = await exporter.exportToPDF("Diagramm_Export");
          if (!mounted) return;
          if (path == null) {
            ScaffoldMessenger.of(context).showSnackBar(
              SnackBar(
                content: const Text('Fehler beim Exportieren des Diagramms'),
                duration: Duration(seconds: 4),
                behavior: SnackBarBehavior.floating,
              ),
            );
            return;
          } else {
            ScaffoldMessenger.of(context).showSnackBar(
              SnackBar(
                content: GestureDetector(
                  onTap: () async {
                    final uri = Uri.file(path, windows: Platform.isWindows);
                    if (await canLaunchUrl(uri)) {
                      await launchUrl(uri);
                    } else {
                      ScaffoldMessenger.of(context).showSnackBar(
                        const SnackBar(
                          content: Text('Konnte Pfad nicht öffnen.'),
                        ),
                      );
                    }
                  },

                  child: Text('PDF gespeichert: $path'),
                ),
                duration: Duration(seconds: 4),
                behavior: SnackBarBehavior.floating,
              ),
            );
          }
          ;
        },
        tooltip: 'Diagramm als PDF exportieren',
      ),
      ElevatedButton(
        child: Text(
          isSimulationRunning ? "Simulaton stoppen" : "Simulation start",
        ),
        onPressed: () {
          if (!isSimulationRunning) {
            simulator.startSimulation(intervalMs: 1000);
            _startTime = DateTime.now();
            isSimulationRunning = true;
          } else {
            isSimulationRunning = false;
            simulator.stopSimulation();
          }
        },
      ),
    ];
  }

  void addNote(int index) {
    TextEditingController controller = TextEditingController();

    if (widget.chartConfig.notes.containsKey(index)) {
      controller.text = widget.chartConfig.notes[index]!;
    }

    showDialog(
      context: context,
      builder: (context) {
        return AlertDialog(
          title: Text("Notiz für Punkt $index"),
          content: TextField(
            controller: controller,
            decoration: const InputDecoration(hintText: "Notiz eingeben..."),
          ),
          actions: [
            TextButton(
              onPressed: () => Navigator.pop(context),
              child: const Text("Abbrechen"),
            ),
            TextButton(
              onPressed: () {
                setState(() {
                  widget.chartConfig.notes[index] = controller.text;
                });
                Navigator.pop(context);
              },
              child: const Text("Speichern"),
            ),
          ],
        );
      },
    );
  }

  double get maxX => widget.chartConfig.dataPoints.values
      .expand((list) => list)
      .fold(0.0, (prev, spot) => spot.x > prev ? spot.x : prev);

  double get maxY => widget.chartConfig.dataPoints.values
      .expand((list) => list)
      .fold(0.0, (prev, spot) => spot.y > prev ? spot.y : prev);

  @override
  Widget build(BuildContext context) {
    return GestureDetector(
      onTapUp: (details) {
        final touchX = details.localPosition.dx;
        final chartWidth = MediaQuery.of(context).size.width - 32;
        final pointSpacing =
            chartWidth / (widget.chartConfig.dataPoints.length - 1);

        final index = (touchX / pointSpacing).round();

        if (index >= 0 && index < widget.chartConfig.dataPoints.length) {
          addNote(index);
        }
      },
      child: Scaffold(
        appBar: AppBar(
          title: Text(widget.chartConfig.title),
          actions: buildAppBarActions(),
        ),
        body: InteractiveViewer(
          transformationController: _transformationController,
          minScale: 0.1,
          maxScale: 10.0,
          boundaryMargin: const EdgeInsets.all(double.infinity),
          child: Padding(
            padding: const EdgeInsets.all(16.0),
            child: RepaintBoundary(
              key: _chartKey,
              child: Stack(
                children: [
                  // _buildBackgroundPainter(),
                  AspectRatio(
                    aspectRatio: 1.5,
                    child: Padding(
                      padding: const EdgeInsets.only(top: 18.0, right: 18.0),
                      child: Column(
                        mainAxisAlignment: MainAxisAlignment.center,
                        children: [
                          Expanded(
                            child: Row(
                              children: [
                                RotatedBox(
                                  quarterTurns: 1,
                                  child: Slider(
                                    value: baselineY,
                                    onChanged: (newValue) {
                                      setState(() {
                                        baselineY = newValue;
                                      });
                                    },
                                    min: 0,
                                    max: maxY,
                                  ),
                                ),
                                Expanded(
                                  child: Sensordata(
                                    selectedLines: selectedValues,
                                    chartConfig: widget.chartConfig,
                                    autoFollowLatestData: autoFollowLatestData,
                                    baselineX: baselineX,
                                    warningRanges: warningRanges,
                                  ).getLineChart(
                                    baselineX,
                                    (20 - (baselineY + 10)) - 10,
                                  ),
                                ),
                              ],
                            ),
                          ),

                          Row(
                            children: [
                              Expanded(
                                child: Slider(
                                  value: baselineX,
                                  onChanged: (newValue) {
                                    setState(() {
                                      autoFollowLatestData = false;
                                      baselineX = newValue;
                                    });
                                  },
                                  min: 0,
                                  max: maxX,
                                ),
                              ),
                              IconButton(
                                icon: Icon(
                                  autoFollowLatestData
                                      ? Icons.lock_clock
                                      : Icons.lock_open,
                                ),
                                onPressed: () {
                                  setState(() {
                                    autoFollowLatestData =
                                        !autoFollowLatestData;
                                    if (autoFollowLatestData) {
                                      baselineX = maxX;
                                    }
                                  });
                                },
                                tooltip:
                                    autoFollowLatestData
                                        ? 'Automatische Verfolgung deaktivieren'
                                        : 'Automatische Verfolgung aktivieren',
                              ),
                            ],
                          ),
                        ],
                      ),
                    ),
                  ),
                ],
              ),
            ),
          ),
        ),
      ),
    );
  }
}<|MERGE_RESOLUTION|>--- conflicted
+++ resolved
@@ -50,7 +50,6 @@
   late SensorDataSimulator simulator;
   bool isSimulationRunning = false;
 
-<<<<<<< HEAD
   Map<String, List<WarningRange>> warningRanges = {
     'green': [],
     'yellow': [],
@@ -58,8 +57,6 @@
   };
 
   //Only for Simulation
-=======
->>>>>>> 7f738a2f
   @override
   void initState() {
     super.initState();
@@ -148,6 +145,7 @@
   void _handleSensorData(Map<String, dynamic> data) {
     if (mounted) {
       setState(() {
+        //TODO: find out how exact timestamp should be displayed
         final double timestamp =
             data["timestamp"] != null
                 ? DateTime.parse(
