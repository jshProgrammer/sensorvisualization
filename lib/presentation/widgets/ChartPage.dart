--- conflicted
+++ resolved
@@ -277,205 +277,24 @@
           ],
         );
       },
-<<<<<<< HEAD
-    );
-  }
-
-@override
+    );
+  }
+
+  @override
   Widget build(BuildContext context) {
-    return Scaffold(
-      appBar: AppBar(
-        title: Text(widget.chartConfig.title),
-        actions: buildAppBarActions(),
-      ),
-      body: InteractiveViewer(
-        transformationController: _transformationController,
-        minScale: 0.1,
-        maxScale: 10.0,
-        boundaryMargin: const EdgeInsets.all(double.infinity),
-        child: Padding(
-          padding: const EdgeInsets.all(16.0),
-          child: RepaintBoundary(
-            key: _chartKey,
-            child: Stack(
-              children: [
-                _buildBackgroundPainter(),
-                LineChart(
-                  LineChartData(
-                    minX: 0,
-                    maxX: 10,
-                    minY: -6,
-                    maxY: 8,
-                    gridData: FlGridData(
-                      show: true,
-                      horizontalInterval: 0.5,
-                      verticalInterval: 0.5,
-                      getDrawingHorizontalLine: (value) {
-                        return value >= 2.5
-                            ? FlLine(
-                              color: ColorSettings.lineColor,
-                              strokeWidth: 1,
-                            )
-                            : FlLine(
-                              color: ColorSettings.lineColor,
-                              strokeWidth: 1,
-                            );
-                      },
-                    ),
-                    titlesData: FlTitlesData(
-                      show: true,
-                      rightTitles: AxisTitles(
-                        sideTitles: SideTitles(
-                          showTitles: true,
-                          reservedSize: 44,
-                          getTitlesWidget: (value, meta) {
-                            if (value == 2.5) {
-                              return Text(
-                                'Grenze',
-                                style: TextStyle(
-                                  color: ColorSettings.borderColor,
-                                  fontSize: 10,
-                                ),
-                              );
-                            }
-                            return const Text('');
-                          },
-                        ),
-                      ),
-                    ),
-                    borderData: FlBorderData(
-                      show: true,
-                      border: Border.all(
-                        color: widget.chartConfig.color,
-                        width: 2,
-                      ),
-                    ),
-                    lineBarsData: [
-                      if (lineToDisplay[0])
-                        LineChartBarData(
-                          spots: widget.chartConfig.dataPoints[0],
-                          isCurved: true,
-                          color: widget.chartConfig.color,
-                          barWidth: 4,
-                          isStrokeCapRound: true,
-                          belowBarData: BarAreaData(
-                            show: true,
-                            color: widget.chartConfig.color.withAlpha(75),
-                          ),
-                          dotData: FlDotData(
-                            show: true,
-                            getDotPainter: (spot, percent, barData, index) {
-                              final hasNote = widget.chartConfig.notes
-                                  .containsKey(index);
-                              return FlDotCirclePainter(
-                                radius: hasNote ? 8 : 6,
-                                color:
-                                    hasNote
-                                        ? ColorSettings.pointWithNoteColor
-                                        : (spot.y >= 2.5
-                                            ? ColorSettings.pointCriticalColor
-                                            : ColorSettings.pointWithNoteColor),
-                                strokeWidth: 2,
-                                strokeColor: ColorSettings.pointStrokeColor,
-                              );
-                            },
-                          ),
-                        ),
-                      if (lineToDisplay[1])
-                        LineChartBarData(
-                          spots: widget.chartConfig.dataPoints[1],
-                          isCurved: true,
-                          color: widget.chartConfig.color,
-                          barWidth: 2,
-                          dashArray: [5, 2],
-                          isStrokeCapRound: true,
-                          belowBarData: BarAreaData(
-                            show: true,
-                            color: widget.chartConfig.color.withAlpha(75),
-                          ),
-                          dotData: FlDotData(
-                            show: true,
-                            getDotPainter: (spot, percent, barData, index) {
-                              final hasNote = widget.chartConfig.notes
-                                  .containsKey(index);
-                              return FlDotCirclePainter(
-                                radius: hasNote ? 8 : 6,
-                                color:
-                                    hasNote
-                                        ? ColorSettings.pointWithNoteColor
-                                        : (spot.y >= 2.5
-                                            ? ColorSettings.pointCriticalColor
-                                            : ColorSettings.pointWithNoteColor),
-                                strokeWidth: 2,
-                                strokeColor: ColorSettings.pointStrokeColor,
-                              );
-                            },
-                          ),
-                        ),
-                    ],
-                    lineTouchData: LineTouchData(
-                      enabled: true,
-                      touchSpotThreshold:
-                          10, // Adjust this value to control touch precision
-                      handleBuiltInTouches: true,
-                      touchTooltipData: LineTouchTooltipData(
-                        tooltipPadding: const EdgeInsets.all(8),
-                        getTooltipItems: (List<LineBarSpot> touchedSpots) {
-                          return touchedSpots.map((spot) {
-                            final index = spot.x.toInt();
-                            return LineTooltipItem(
-                              widget.chartConfig.notes[index] ?? "Keine Notiz",
-                              TextStyle(
-                                color:
-                                    spot.y >= 2.5
-                                        ? ColorSettings.pointHoverCritical
-                                        : ColorSettings.pointHoverDefault,
-                              ),
-                            );
-                          }).toList();
-                        },
-                      ),
-                      getTouchedSpotIndicator: (
-                        LineChartBarData barData,
-                        List<int> spotIndexes,
-                      ) {
-                        return spotIndexes.map((spotIndex) {
-                          return TouchedSpotIndicatorData(
-                            FlLine(
-                              color: Colors.transparent,
-                            ), // Remove touch indicator line
-                            FlDotData(
-                              getDotPainter: (spot, percent, barData, index) {
-                                return FlDotCirclePainter(
-                                  radius: 8,
-                                  color: ColorSettings.pointHoverDefault,
-                                  strokeWidth: 2,
-                                  strokeColor: Colors.white,
-                                );
-                              },
-                            ),
-                          );
-                        }).toList();
-                      },
-                      touchCallback: (
-                        FlTouchEvent event,
-                        LineTouchResponse? touchResponse,
-                      ) {
-                        // Only respond to tap up events on dots
-                        if (event is FlTapUpEvent &&
-                            touchResponse != null &&
-                            touchResponse.lineBarSpots != null &&
-                            touchResponse.lineBarSpots!.isNotEmpty) {
-                          final index =
-                              touchResponse.lineBarSpots!.first.x.toInt();
-                          addNote(index);
-                        }
-                      },
-                    ),
-                  ),
-                ),
-              ],
-=======
+    return GestureDetector(
+      onTapUp: (details) {
+        final touchX = details.localPosition.dx;
+        final chartWidth = MediaQuery.of(context).size.width - 32;
+        final pointSpacing =
+            chartWidth / (widget.chartConfig.dataPoints.length - 1);
+
+        final index = (touchX / pointSpacing).round();
+
+        if (index >= 0 && index < widget.chartConfig.dataPoints.length) {
+          widget.onPointTap(index);
+        }
+      },
       child: Scaffold(
         appBar: AppBar(
           title: Text(widget.chartConfig.title),
@@ -499,7 +318,6 @@
                   ).getLineChart(),
                 ],
               ),
->>>>>>> 3b01be3c
             ),
           ),
         ),
