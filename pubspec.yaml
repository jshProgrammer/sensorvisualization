--- conflicted
+++ resolved
@@ -45,12 +45,9 @@
   printing: ^5.14.2
   share_plus: ^10.1.4
   flutter_launcher_icons: ^0.14.3   
-<<<<<<< HEAD
   url_launcher: ^6.2.5
 
-=======
   provider: ^6.1.4
->>>>>>> 7f738a2f
 
   # The following adds the Cupertino Icons font to your application.
   # Use with the CupertinoIcons class for iOS style icons.
