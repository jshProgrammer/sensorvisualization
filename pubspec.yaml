--- conflicted
+++ resolved
@@ -52,13 +52,10 @@
   sqflite: ^2.4.2
   path: ^1.9.1
   csv: ^5.0.2
-<<<<<<< HEAD
+  intl: ^0.18.0  
+  tuple: ^2.0.2
   flutter_local_notifications: ^13.0.0
   file_picker: ^5.4.0
-=======
-  intl: ^0.18.0  
-  tuple: ^2.0.2
->>>>>>> 6cd404a6
 
   provider: ^6.1.4
 
